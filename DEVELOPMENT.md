# Development

Setup the development environment on a node with access to the Slurm user
command-line interface, in particular with the `sinfo`, `squeue`, and `sdiag`
commands.

## Install Go from source

```bash
export VERSION=1.15 OS=linux ARCH=amd64
wget https://dl.google.com/go/go$VERSION.$OS-$ARCH.tar.gz
tar -xzvf go$VERSION.$OS-$ARCH.tar.gz
export PATH=$PWD/go/bin:$PATH
```

_Alternatively install Go using the packaging system of your Linux distribution._

## Clone this repository and build

Use Git to clone the source code of the exporter, run all the tests and build the binary:

```bash
# clone the source code
git clone https://github.com/vpenso/prometheus-slurm-exporter.git
cd prometheus-slurm-exporter
<<<<<<< HEAD
# download dependencies
export GOPATH=$PWD/go/modules
go mod download
```

### Build

Build the exporter:

```bash
go build -o bin/prometheus-slurm-exporter {main,accounts,cpus,gpus,partitions,node,nodes,queue,scheduler,sshare,users}.go
=======
make
>>>>>>> 3c868b14
```

To just run the tests:

```bash
make test
```

Start the exporter (foreground), and query all metrics:

```bash
./bin/prometheus-slurm-exporter
```

If you wish to run the exporter on a different port, or the default port (8080) is already in use, run with the following argument:

```bash
./bin/prometheus-slurm-exporter --listen-address="0.0.0.0:<port>"
...

# query all metrics (default port)
curl http://localhost:8080/metrics
```

## References

* [GOlang Package Documentation](https://godoc.org/github.com/prometheus/client_golang/prometheus)
* [Metric Types](https://prometheus.io/docs/concepts/metric_types/)
* [Writing Exporters](https://prometheus.io/docs/instrumenting/writing_exporters/)
* [Available Exporters](https://prometheus.io/docs/instrumenting/exporters/)<|MERGE_RESOLUTION|>--- conflicted
+++ resolved
@@ -23,21 +23,7 @@
 # clone the source code
 git clone https://github.com/vpenso/prometheus-slurm-exporter.git
 cd prometheus-slurm-exporter
-<<<<<<< HEAD
-# download dependencies
-export GOPATH=$PWD/go/modules
-go mod download
-```
-
-### Build
-
-Build the exporter:
-
-```bash
-go build -o bin/prometheus-slurm-exporter {main,accounts,cpus,gpus,partitions,node,nodes,queue,scheduler,sshare,users}.go
-=======
 make
->>>>>>> 3c868b14
 ```
 
 To just run the tests:
